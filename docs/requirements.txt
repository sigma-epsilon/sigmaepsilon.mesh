ipython
myst_parser
nbsphinx
sphinx-gallery
sphinx_copybutton
sphinxcontrib-bibtex
nbsphinx-link
sphinxcontrib-svg2pdfconverter
sphinx_design
sphinx-inline-tabs
pydata-sphinx-theme
sphinx-plotly-directive

pyvista
pandas
tetgen
matplotlib
plotly
k3d
setuptools>=65.5.1 # not directly required, pinned by Snyk to avoid a vulnerability
numpy>=1.22.2 # not directly required, pinned by Snyk to avoid a vulnerability
<<<<<<< HEAD
pillow>=10.0.0 # not directly required, pinned by Snyk to avoid a vulnerability
=======
tornado>=6.3.3 # not directly required, pinned by Snyk to avoid a vulnerability
>>>>>>> 23e958db
<|MERGE_RESOLUTION|>--- conflicted
+++ resolved
@@ -19,8 +19,5 @@
 k3d
 setuptools>=65.5.1 # not directly required, pinned by Snyk to avoid a vulnerability
 numpy>=1.22.2 # not directly required, pinned by Snyk to avoid a vulnerability
-<<<<<<< HEAD
 pillow>=10.0.0 # not directly required, pinned by Snyk to avoid a vulnerability
-=======
-tornado>=6.3.3 # not directly required, pinned by Snyk to avoid a vulnerability
->>>>>>> 23e958db
+tornado>=6.3.3 # not directly required, pinned by Snyk to avoid a vulnerability